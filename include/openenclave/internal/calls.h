// Copyright (c) Microsoft Corporation. All rights reserved.
// Licensed under the MIT License.

#ifndef _OE_CALLS_H
#define _OE_CALLS_H

#include <openenclave/bits/defs.h>
#include <openenclave/bits/types.h>
#include <openenclave/internal/cpuid.h>
#include <openenclave/internal/defs.h>
#include <openenclave/internal/syscall/unistd.h>
#include "backtrace.h"

OE_EXTERNC_BEGIN

typedef struct _oe_enclave oe_enclave_t;

typedef void (*oe_ecall_function)(uint64_t arg_in, uint64_t* arg_out);

typedef void (*oe_ocall_function)(uint64_t arg_in, uint64_t* arg_out);

/*
**==============================================================================
**
** The flags parameter for oe_ocall()
**
** Flags stack with the ones on the current thread (i.e., are or'd together)
** for the duration of the ocall.
**
**==============================================================================
*/

/*
**==============================================================================
**
** oe_code_t
**
**     The code parameter for oe_ecall() and oe_ocall()
**
**==============================================================================
*/

typedef enum _oe_code
{
    OE_CODE_NONE = 0,
    OE_CODE_ECALL = 1,
    OE_CODE_ERET = 2,
    OE_CODE_OCALL = 3,
    OE_CODE_ORET = 4,
    __OE_CODE_MAX = OE_ENUM_MAX,
} oe_code_t;

OE_STATIC_ASSERT(sizeof(oe_code_t) == sizeof(unsigned int));

/*
**==============================================================================
**
** oe_func_t
**
**     The func parameter for oe_ecall() and oe_ocall()
**
**==============================================================================
*/

/* ECALL function numbers are in the range: [0:32765] */
#define OE_ECALL_BASE 0

/* OCALL function numbers are in the range: [32768:65535] */
#define OE_OCALL_BASE 0x8000

/* Function numbers are 16 bit integers */
typedef enum _oe_func
{
    OE_ECALL_DESTRUCTOR = OE_ECALL_BASE,
    OE_ECALL_INIT_ENCLAVE,
    OE_ECALL_CALL_ENCLAVE_FUNCTION,
    OE_ECALL_VIRTUAL_EXCEPTION_HANDLER,
    /* Caution: always add new ECALL function numbers here */
    OE_ECALL_MAX,

    OE_OCALL_CALL_HOST_FUNCTION = OE_OCALL_BASE,
    OE_OCALL_THREAD_WAKE,
    OE_OCALL_THREAD_WAIT,
    OE_OCALL_MALLOC,
    OE_OCALL_FREE,
    OE_OCALL_SLEEP,
    OE_OCALL_GET_TIME,
<<<<<<< HEAD
    OE_OCALL_BACKTRACE_SYMBOLS,
    OE_OCALL_LOG,
    OE_OCALL_CALLOC,
    OE_OCALL_MEMSET,
    OE_OCALL_STRNDUP,
=======
>>>>>>> c96a0962
    /* Caution: always add new OCALL function numbers here */
    OE_OCALL_MAX, /* This value is never used */

    __OE_FUNC_MAX = OE_ENUM_MAX,
} oe_func_t;

OE_STATIC_ASSERT(sizeof(oe_func_t) == sizeof(unsigned int));

#define OE_EXCEPTION_CONTINUE_SEARCH 0x0
#define OE_EXCEPTION_CONTINUE_EXECUTION 0xFFFFFFFF

/*
**==============================================================================
**
** oe_make_call_arg1()
**
**     Form the 'arg1' parameter to both oe_enter() and oe_exit(). This
**     parameter is a 64-bit integer that contains:
**
**         code -- indicating whether ECALL, OCALL, ERET, or ORET
**         func -- the number of the function being called
**         flags -- any bit flags
**         result -- the result of the transport (not the function)
**
**==============================================================================
*/

OE_INLINE uint64_t oe_make_call_arg1(
    oe_code_t code,
    oe_func_t func,
    uint16_t flags,
    oe_result_t result)
{
    /* [ CODE:16 | FUNC:16 | FLAGS:16 | RESULT:16 ] */
    return ((uint64_t)code << 48) | ((uint64_t)func << 32) |
           ((uint64_t)flags << 16) | ((uint64_t)result);
}

/*
**==============================================================================
**
** oe_get_code_from_call_arg1()
**
**==============================================================================
*/

OE_INLINE oe_code_t oe_get_code_from_call_arg1(uint64_t arg)
{
    return (oe_code_t)((0xffff000000000000 & arg) >> 48);
}

/*
**==============================================================================
**
** oe_get_func_from_call_arg1()
**
**==============================================================================
*/

OE_INLINE uint16_t oe_get_func_from_call_arg1(uint64_t arg)
{
    return (uint16_t)((0x0000ffff00000000 & arg) >> 32);
}

/*
**==============================================================================
**
** oe_get_flags_from_call_arg1()
**
**==============================================================================
*/

OE_INLINE uint16_t oe_get_flags_from_call_arg1(uint64_t arg)
{
    return (uint16_t)((0x00000000ffff0000 & arg) >> 16);
}

/*
**==============================================================================
**
** oe_get_result_from_call_arg1()
**
**==============================================================================
*/

OE_INLINE uint16_t oe_get_result_from_call_arg1(uint64_t arg)
{
    return (uint16_t)(0x000000000000ffff & arg);
}

/*
**==============================================================================
**
** oe_call_enclave_function_args_t
**
**==============================================================================
*/

typedef struct _oe_call_enclave_function_args
{
    // OE_UINT64_MAX refers to default function table. Other values are
    // reserved for alternative function tables.
    uint64_t table_id;

    uint64_t function_id;
    const void* input_buffer;
    size_t input_buffer_size;
    void* output_buffer;
    size_t output_buffer_size;
    size_t output_bytes_written;
    oe_result_t result;
} oe_call_enclave_function_args_t;

/*
**==============================================================================
**
** oe_call_enclave_function_by_table_id()
**
**==============================================================================
*/

oe_result_t oe_call_enclave_function_by_table_id(
    oe_enclave_t* enclave,
    uint64_t table_id,
    uint64_t function_id,
    const void* input_buffer,
    size_t input_buffer_size,
    void* output_buffer,
    size_t output_buffer_size,
    size_t* output_bytes_written);

/*
**==============================================================================
**
** oe_call_host_function_args_t
**
**==============================================================================
*/

typedef struct _oe_call_host_function_args
{
    // OE_UINT64_MAX refers to default function table. Other values are
    // reserved for alternative function tables.
    uint64_t table_id;

    uint64_t function_id;

    const void* input_buffer;
    size_t input_buffer_size;
    void* output_buffer;
    size_t output_buffer_size;
    size_t output_bytes_written;
    oe_result_t result;
} oe_call_host_function_args_t;

/*
**==============================================================================
**
** oe_call_host_function_by_table_id()
**
**==============================================================================
*/

oe_result_t oe_call_host_function_by_table_id(
    size_t table_id,
    size_t function_id,
    const void* input_buffer,
    size_t input_buffer_size,
    void* output_buffer,
    size_t output_buffer_size,
    size_t* output_bytes_written);

/*
**==============================================================================
**
** oe_register_ocall_function_table()
**
**     Register an ocall table with the given table id.
**
**==============================================================================
*/

#define OE_MAX_OCALL_TABLES 64

typedef void (*oe_ocall_func_t)(
    const uint8_t* input_buffer,
    size_t input_buffer_size,
    uint8_t* output_buffer,
    size_t output_buffer_size,
    size_t* output_bytes_written);

oe_result_t oe_register_ocall_function_table(
    uint64_t table_id,
    const oe_ocall_func_t* ocalls,
    size_t num_ocalls);

/*
**==============================================================================
**
** oe_register_ecall_function_table()
**
**     Register an ecall table with the given table id.
**
**==============================================================================
*/

#define OE_MAX_ECALL_TABLES 64

typedef void (*oe_ecall_func_t)(
    const uint8_t* input_buffer,
    size_t input_buffer_size,
    uint8_t* output_buffer,
    size_t output_buffer_size,
    size_t* output_bytes_written);

oe_result_t oe_register_ecall_function_table(
    uint64_t table_id,
    const oe_ecall_func_t* ecalls,
    size_t num_ecalls);

<<<<<<< HEAD
/*
**==============================================================================
**
** oe_print_args_t
**
**     Print 'str' to stdout (device == 0) or stderr (device == 1).
**
**==============================================================================
*/

typedef struct _oe_print_args
{
    int device;
    char str[];
} oe_print_args_t;

/*
**==============================================================================
**
** oe_realloc_args_t
**
**     void* realloc(void* ptr, size_t size)
**
**==============================================================================
*/

typedef struct _oe_realloc_args
{
    void* ptr;
    size_t size;
} oe_realloc_args_t;

/*
**==============================================================================
**
** oe_calloc_args_t
**
**     void* calloc(size_t nmemb, size_t size)
**
**==============================================================================
*/

typedef struct _oe_calloc_args
{
    size_t nmemb;
    size_t size;
} oe_calloc_args_t;

/*
**==============================================================================
**
** oe_memset_args_t
**
**     void* memset(void* ptr, int value, size_t num)
**
**==============================================================================
*/

typedef struct _oe_memset_args
{
    void* ptr;
    int value;
    size_t num;
} oe_memset_args_t;

/*
**==============================================================================
**
** oe_strndup_args_t
**
**     char* oe_host_strndup(const char* str, size_t n)
**
**==============================================================================
*/

typedef struct _oe_strndup_args
{
    size_t n;
    char str[];
} oe_strndup_args_t;

/*
**==============================================================================
**
** oe_init_enclave_args_t
**
**     Runtime state to initialize enclave state with, includes
**     - First 8 leaves of CPUID for enclave emulation
**     - Enclave handle obtained by oe_create_enclave()
**
**==============================================================================
*/

typedef struct _oe_init_enclave_args
{
    uint32_t cpuid_table[OE_CPUID_LEAF_COUNT][OE_CPUID_REG_COUNT];
    oe_enclave_t* enclave;
} oe_init_enclave_args_t;

/*
**==============================================================================
**
** oe_backtrace_symbols_args_t
**
**     Ask host to print a backtrace collected by the enclave using the
**     oe_backtrace() function.
**
**==============================================================================
*/

typedef struct _oe_backtrace_symbols_args
{
    void* buffer[OE_BACKTRACE_MAX];
    int size;
    char** ret;
} oe_backtrace_symbols_args_t;

=======
>>>>>>> c96a0962
/**
 * Perform a low-level enclave function call (ECALL).
 *
 * This function performs a low-level enclave function call by invoking the
 * function indicated by the **func** parameter. The enclave defines a
 * corresponding function with the following signature.
 *
 *     void (*)(uint64_t arg_in, uint64_t* arg_out);
 *
 * The meaning of the **arg_in** arg **arg_out** parameters is defined by the
 * implementer of the function and either may be null.
 *
 * Open Enclave uses the low-level ECALL interface to implement internal calls,
 * used by oe_call_enclave() and oe_terminate_enclave(). Enclave application
 * developers are encouraged to use oe_call_enclave() instead.
 *
 * At the software layer, this function sends an **ECALL** message to the
 * enclave and waits for an **ERET** message. Note that the ECALL implementation
 * may call back into the host (an OCALL) before returning.
 *
 * At the hardware layer, this function executes the **ENCLU.EENTER**
 * instruction to enter the enclave. When the enclave returns from the ECALL,
 * it executes the **ENCLU.EEXIT** instruction exit the enclave and to resume
 * host execution.
 *
 * Note that the return value only indicates whether the ECALL was called and
 * not whether it was successful. The ECALL implementation must define its own
 * error reporting scheme based on its parameters.
 *
 * @param func The number of the function to be called.
 * @param args_in The input argument passed to the function.
 * @param arg_out The output argument passed back from the function.
 *
 * @retval OE_OK The function was successful.
 * @retval OE_FAILED The function failed.
 * @retval OE_INVALID_PARAMETER One or more parameters is invalid.
 * @retval OE_OUT_OF_THREADS No enclave threads are available to make the call.
 * @retval OE_UNEXPECTED An unexpected error occurred.
 *
 */
oe_result_t oe_ecall(
    oe_enclave_t* enclave,
    uint16_t func,
    uint64_t arg_in,
    uint64_t* arg_out);

/**
 * Perform a low-level host function call (OCALL).
 *
 * This function performs a low-level host function call by invoking the
 * function indicated by the **func** parameter. The host defines a
 * corresponding function with the following signature.
 *
 *     void (*)(uint64_t arg_in, uint64_t* arg_out);
 *
 * The meaning of the **arg_in** arg **arg_out** parameters is defined by the
 * implementer of the function and either may be null.
 *
 * Open Enclave uses this interface to implement internal calls. Enclave
 * application developers are encouraged to use oe_call_host() instead.
 *
 * At the software layer, this function sends an **OCALL** message to the
 * enclave and waits for an **ORET** message. Note that the OCALL implementation
 * may call back into the enclave (an ECALL) before returning.
 *
 * At the hardware layer, this function executes the **ENCLU.EEXIT**
 * instruction to exit the enclave. When the host returns from the OCALL,
 * it executes the **ENCLU.EENTER** instruction to reenter the enclave and
 * resume execution.
 *
 * Note that the return value only indicates whether the OCALL was called
 * not whether it was successful. The ECALL implementation must define its own
 * error reporting scheme based on its parameters.
 *
 * @param func The number of the function to be called.
 * @param arg_in The input argument passed to the function.
 * @param arg_out The output argument passed back from the function.
 *
 * @retval OE_OK The function was successful.
 * @retval OE_FAILED The function failed.
 * @retval OE_INVALID_PARAMETER One or more parameters is invalid.
 * @retval OE_OUT_OF_THREADS No enclave threads are available to make the call.
 * @retval OE_UNEXPECTED An unexpected error occurred.
 *
 */
oe_result_t oe_ocall(uint16_t func, uint64_t arg_in, uint64_t* arg_out);

/*
**==============================================================================
**
** The SYSCALL function tables.
**
**==============================================================================
*/

#define OE_TEE_OCALL_FUNCTION_TABLE_ID 0
#define OE_TEE_ECALL_FUNCTION_TABLE_ID 0

#define OE_SGX_OCALL_FUNCTION_TABLE_ID 1
#define OE_SGX_ECALL_FUNCTION_TABLE_ID 1

#define OE_SYSCALL_OCALL_FUNCTION_TABLE_ID 2
#define OE_SYSCALL_ECALL_FUNCTION_TABLE_ID 2

/* Register the OCALL table needed by the common TEE interface (host side). */
oe_result_t oe_register_tee_ocall_function_table(void);

/* Register the ECALL table needed by the common TEE interface (enclave side).
 */
oe_result_t oe_register_tee_ecall_function_table(void);

/* Register the OCALL table needed by the SGX-specific interface (host side). */
oe_result_t oe_register_sgx_ocall_function_table(void);

/* Register the ECALL table needed by the SGX-specific interface (enclave side).
 */
oe_result_t oe_register_sgx_ecall_function_table(void);

/* Register the OCALL table needed by the SYSCALL interface (host side). */
void oe_register_syscall_ocall_function_table(void);

/* Register the ECALL table needed by the SYSCALL interface (enclave side). */
void oe_register_syscall_ecall_function_table(void);

OE_EXTERNC_END

#endif /* _OE_CALLS_H */<|MERGE_RESOLUTION|>--- conflicted
+++ resolved
@@ -85,14 +85,6 @@
     OE_OCALL_FREE,
     OE_OCALL_SLEEP,
     OE_OCALL_GET_TIME,
-<<<<<<< HEAD
-    OE_OCALL_BACKTRACE_SYMBOLS,
-    OE_OCALL_LOG,
-    OE_OCALL_CALLOC,
-    OE_OCALL_MEMSET,
-    OE_OCALL_STRNDUP,
-=======
->>>>>>> c96a0962
     /* Caution: always add new OCALL function numbers here */
     OE_OCALL_MAX, /* This value is never used */
 
@@ -313,126 +305,6 @@
     const oe_ecall_func_t* ecalls,
     size_t num_ecalls);
 
-<<<<<<< HEAD
-/*
-**==============================================================================
-**
-** oe_print_args_t
-**
-**     Print 'str' to stdout (device == 0) or stderr (device == 1).
-**
-**==============================================================================
-*/
-
-typedef struct _oe_print_args
-{
-    int device;
-    char str[];
-} oe_print_args_t;
-
-/*
-**==============================================================================
-**
-** oe_realloc_args_t
-**
-**     void* realloc(void* ptr, size_t size)
-**
-**==============================================================================
-*/
-
-typedef struct _oe_realloc_args
-{
-    void* ptr;
-    size_t size;
-} oe_realloc_args_t;
-
-/*
-**==============================================================================
-**
-** oe_calloc_args_t
-**
-**     void* calloc(size_t nmemb, size_t size)
-**
-**==============================================================================
-*/
-
-typedef struct _oe_calloc_args
-{
-    size_t nmemb;
-    size_t size;
-} oe_calloc_args_t;
-
-/*
-**==============================================================================
-**
-** oe_memset_args_t
-**
-**     void* memset(void* ptr, int value, size_t num)
-**
-**==============================================================================
-*/
-
-typedef struct _oe_memset_args
-{
-    void* ptr;
-    int value;
-    size_t num;
-} oe_memset_args_t;
-
-/*
-**==============================================================================
-**
-** oe_strndup_args_t
-**
-**     char* oe_host_strndup(const char* str, size_t n)
-**
-**==============================================================================
-*/
-
-typedef struct _oe_strndup_args
-{
-    size_t n;
-    char str[];
-} oe_strndup_args_t;
-
-/*
-**==============================================================================
-**
-** oe_init_enclave_args_t
-**
-**     Runtime state to initialize enclave state with, includes
-**     - First 8 leaves of CPUID for enclave emulation
-**     - Enclave handle obtained by oe_create_enclave()
-**
-**==============================================================================
-*/
-
-typedef struct _oe_init_enclave_args
-{
-    uint32_t cpuid_table[OE_CPUID_LEAF_COUNT][OE_CPUID_REG_COUNT];
-    oe_enclave_t* enclave;
-} oe_init_enclave_args_t;
-
-/*
-**==============================================================================
-**
-** oe_backtrace_symbols_args_t
-**
-**     Ask host to print a backtrace collected by the enclave using the
-**     oe_backtrace() function.
-**
-**==============================================================================
-*/
-
-typedef struct _oe_backtrace_symbols_args
-{
-    void* buffer[OE_BACKTRACE_MAX];
-    int size;
-    char** ret;
-} oe_backtrace_symbols_args_t;
-
-=======
->>>>>>> c96a0962
 /**
  * Perform a low-level enclave function call (ECALL).
  *
