// Copyright (c) Microsoft Corporation. All rights reserved.
// Licensed under the MIT License.

// Additional copyrights follow:

// SPDX-License-Identifier: BSD-2-Clause
/*
 * Copyright (c) 2014, STMicroelectronics International N.V.
 */

#ifndef _OE_BITS_OPTEE_OPTEEPROPERTIES_H
#define _OE_BITS_OPTEE_OPTEEPROPERTIES_H

#include <openenclave/bits/defs.h>
#include <openenclave/corelibc/bits/defs.h>

OE_EXTERNC_BEGIN

#include <trace.h>
#include <user_ta_header.h>

#define TA_FRAMEWORK_STACK_SIZE 2048

#define OE_TA_HEAD_SECTION_NAME ".ta_head"
#define OE_TA_HEAD_SECTION_BEGIN \
    __attribute__((section(OE_TA_HEAD_SECTION_NAME)))
#define OE_TA_HEAD_SECTION_END

struct utee_params;
void __utee_entry(
    unsigned long func,
    unsigned long session_id,
    struct utee_params* up,
    unsigned long cmd_id) OE_NO_RETURN;

/**
 * Defines the OP-TEE properties for an enclave.
 *
 * The enclave properties should only be defined once for all code compiled into
 * an enclave binary.
 *
 * @param UUID Identifer used by OP-TEE and the non-secure OP-TEE supplicant to
 * find the enclave
 * @param HEAP_SIZE Size of the enclave's heap, in bytes
 * @param STACK_SIZE Size of the enclave's stack, in bytes
 * @param FLAGS GlobalPlatform TA_* flags
 * @param VERSION Version string (i.e., "1.0.0")
 * @param DESCRIPTION A string that describes the enclave
 */

// Some of the extra fluff in the macro, like the _oe_ta_* locals, is required
// to for it to function correctly when used in a C++ file. Additionally, the
// usage of volatile on certain variables prevents them from being discarded.

// clang-format off
#define OE_SET_ENCLAVE_OPTEE(                                   \
    UUID,                                                       \
    HEAP_SIZE,                                                  \
    STACK_SIZE,                                                 \
    FLAGS,                                                      \
    VERSION,                                                    \
    DESCRIPTION)                                                \
                                                                \
    OE_EXTERNC_BEGIN                                            \
                                                                \
    OE_TA_HEAD_SECTION_BEGIN                                    \
    volatile const struct ta_head ta_head =                     \
    {                                                           \
        .uuid = UUID,                                           \
        .stack_size = (STACK_SIZE) + TA_FRAMEWORK_STACK_SIZE,   \
        .flags = (FLAGS),                                       \
        .entry =                                                \
        {                                                       \
            .ptr64 = (uint64_t)__utee_entry,                    \
        },                                                      \
        .rva = 0,                                               \
    };                                                          \
    OE_TA_HEAD_SECTION_END                                      \
                                                                \
    volatile uint8_t ta_heap[(HEAP_SIZE)];                      \
    volatile const size_t ta_heap_size = sizeof(ta_heap);       \
                                                                \
    const bool _oe_ta_flag_single_instance =                    \
        {((FLAGS) & TA_FLAG_SINGLE_INSTANCE) != 0};             \
                                                                \
    const bool _oe_ta_flag_multi_session =                      \
        {((FLAGS) & TA_FLAG_MULTI_SESSION) != 0};               \
                                                                \
    const bool _oe_ta_flag_instance_keep_alive =                \
        {((FLAGS) & TA_FLAG_INSTANCE_KEEP_ALIVE) != 0};         \
                                                                \
    const uint32_t _oe_ta_heap_size  =                          \
        {(HEAP_SIZE)};                                          \
                                                                \
    const uint32_t _oe_ta_stack_size =                          \
        {(STACK_SIZE)};                                         \
                                                                \
    const struct user_ta_property ta_props[] =                  \
    {                                                           \
        {                                                       \
            TA_PROP_STR_SINGLE_INSTANCE,                        \
            USER_TA_PROP_TYPE_BOOL,                             \
            &_oe_ta_flag_single_instance                        \
        },                                                      \
        {                                                       \
            TA_PROP_STR_MULTI_SESSION,                          \
            USER_TA_PROP_TYPE_BOOL,                             \
            &_oe_ta_flag_multi_session                          \
        },                                                      \
        {                                                       \
            TA_PROP_STR_KEEP_ALIVE,                             \
            USER_TA_PROP_TYPE_BOOL,                             \
            &_oe_ta_flag_instance_keep_alive                    \
        },                                                      \
        {                                                       \
            TA_PROP_STR_DATA_SIZE,                              \
            USER_TA_PROP_TYPE_U32,                              \
            &_oe_ta_heap_size                                   \
        },                                                      \
        {                                                       \
            TA_PROP_STR_STACK_SIZE,                             \
            USER_TA_PROP_TYPE_U32,                              \
            &_oe_ta_stack_size                                  \
        },                                                      \
        {                                                       \
            TA_PROP_STR_VERSION,                                \
            USER_TA_PROP_TYPE_STRING,                           \
            (VERSION)                                           \
        },                                                      \
        {                                                       \
            TA_PROP_STR_DESCRIPTION,                            \
            USER_TA_PROP_TYPE_STRING,                           \
            (DESCRIPTION)                                       \
        },                                                      \
    };                                                          \
                                                                \
<<<<<<< HEAD
    volatile const size_t ta_num_props =                        \
=======
    const size_t ta_num_props =                                 \
>>>>>>> 444d3fd2
        sizeof(ta_props) / sizeof(ta_props[0]);                 \
                                                                \
    OE_EXTERNC_END

// clang-format on

OE_EXTERNC_END

#endif /* _OE_BITS_OPTEE_OPTEEPROPERTIES_H */<|MERGE_RESOLUTION|>--- conflicted
+++ resolved
@@ -134,11 +134,7 @@
         },                                                      \
     };                                                          \
                                                                 \
-<<<<<<< HEAD
-    volatile const size_t ta_num_props =                        \
-=======
     const size_t ta_num_props =                                 \
->>>>>>> 444d3fd2
         sizeof(ta_props) / sizeof(ta_props[0]);                 \
                                                                 \
     OE_EXTERNC_END
