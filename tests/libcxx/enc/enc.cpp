// Copyright (c) Microsoft Corporation. All rights reserved.
// Licensed under the MIT License.

#include <openenclave/edger8r/enclave.h>
#include <openenclave/enclave.h>
#include <openenclave/internal/calls.h>
#include <openenclave/internal/enclavelibc.h>
#include <openenclave/internal/pthreadhooks.h>
#include <openenclave/internal/tests.h>
#include <pthread.h>
#include <atomic>
#include <csignal>
#include <cstdio>
#include <cstdlib>
#include <functional>
#include <map>
#include <thread>
#include <vector>
#include "../host/args.h"
#include "../host/ocalls.h"
#include "../host/threadArgs.h"

extern const char* __test__;

extern "C" int main(int argc, const char* argv[]);

extern "C" void _exit(int status)
{
    oe_call_host("ocall_exit", (void*)(long)status);
    abort();
}

extern "C" void _Exit(int status)
{
    _exit(status);
    abort();
}

extern "C" void exit(int status)
{
    _exit(status);
    abort();
}

typedef void (*Handler)(int signal);

Handler signal(int, Handler)
{
    /* Ignore! */
    return NULL;
}

extern "C" int close(int fd)
{
    OE_UNUSED(fd);
    OE_TEST("close() panic" == NULL);
    return 0;
}

static std::vector<std::function<void*()>> _thread_functions;
<<<<<<< HEAD
static int _next_enc_thread_id = 0;
int enc_key = 0; // Monotonically increasing enclave key
static std::map<int, pthread_t> _key_to_thread_id_map; // Map of enc_key to
                                                       // thread_id returned by
                                                       // pthread_self()
=======
static uint64_t _next_enc_thread_id = 0;
uint64_t enc_key = 0; // Monotonically increasing enclave key

// Map of enc_key to thread_id returned by pthread_self()
static std::map<uint64_t, pthread_t> _key_to_thread_id_map;
>>>>>>> 2b1fd587

static std::atomic_flag _enc_lock = ATOMIC_FLAG_INIT;
// Each new thread will point to memory created by the host after thread
// creation
ThreadArgs* thread_args[MAX_ENC_KEYS];

static int _pthread_create_hook(
    pthread_t* enc_thread,
    const pthread_attr_t* attr,
    void* (*start_routine)(void*),
    void* arg)
{
<<<<<<< HEAD
=======
    OE_UNUSED(attr);

>>>>>>> 2b1fd587
    *enc_thread = 0;
    _acquire_lock(&_enc_lock);
    _thread_functions.push_back(
        [start_routine, arg]() { return start_routine(arg); });
    enc_key = ++_next_enc_thread_id;
<<<<<<< HEAD
    printf("pthread_create_hook(): enc_key is %d\n", enc_key);
=======
    printf("pthread_create_hook(): enc_key is %ld\n", enc_key);
>>>>>>> 2b1fd587
    // Populate the enclave key to thread id map in advance
    _key_to_thread_id_map.emplace(enc_key, *enc_thread);
    _release_lock(&_enc_lock);

    if (_next_enc_thread_id > (int)(MAX_ENC_KEYS - 1))
    {
        printf(
            "Exceeded max number of enclave threads supported %d\n",
            (int)MAX_ENC_KEYS - 1);
    }

    // Send the enclave id so that host can maintain the map between
    // enclave and host id
    if (oe_call_host("host_create_pthread", (void*)(uint64_t)enc_key) != OE_OK)
    {
        printf(
            "pthread_create_hook(): Error in call to host host_create_pthread "
<<<<<<< HEAD
            "for enc_key=%d\n",
=======
            "for enc_key=%ld\n",
>>>>>>> 2b1fd587
            enc_key);
        oe_abort();
    }

    // Block until the enclave pthread_id becomes available in the map
    while (*enc_thread == 0)
    {
        _acquire_lock(&_enc_lock);
        *enc_thread = _key_to_thread_id_map[enc_key];
        _release_lock(&_enc_lock);
        if (*enc_thread == 0)
        {
            std::this_thread::sleep_for(std::chrono::microseconds(20 * 1000));
        }
    }

    printf(
<<<<<<< HEAD
        "_pthread_create_hook(): pthread_create success for enc_key=%d; thread "
=======
        "_pthread_create_hook(): pthread_create success for enc_key=%ld; "
        "thread "
>>>>>>> 2b1fd587
        "id=0x%lu\n",
        enc_key,
        *enc_thread);
    return 0;
}

static int _pthread_join_hook(pthread_t enc_thread, void** value_ptr)
{
    // Find the enc_key from the enc_thread
    _acquire_lock(&_enc_lock);
    auto it = std::find_if(
        _key_to_thread_id_map.begin(),
        _key_to_thread_id_map.end(),
        [&enc_thread](const std::pair<int, pthread_t> p) {
            return p.second == enc_thread;
        });
    if (it == _key_to_thread_id_map.end())
    {
        printf(
            "_pthread_join_hook(): Error: enc_key for thread ID 0x%lu not "
            "found\n",
            enc_thread);
        oe_abort();
    }
<<<<<<< HEAD
    int join_enc_key = it->first;
=======
    uint64_t join_enc_key = it->first;
>>>>>>> 2b1fd587
    ThreadArgs* thrd_join_args = thread_args[join_enc_key - 1];
    if (thrd_join_args == NULL)
    {
        _release_lock(&_enc_lock);
        return EINVAL;
    }
    thrd_join_args->enc_key = join_enc_key;
    thrd_join_args->join_value_ptr = value_ptr;
    _release_lock(&_enc_lock);

    printf(
<<<<<<< HEAD
        "_pthread_join_hook(): enc_key for thread ID 0x%lu is %d\n",
=======
        "_pthread_join_hook(): enc_key for thread ID 0x%lu is %ld\n",
>>>>>>> 2b1fd587
        enc_thread,
        join_enc_key);
    if (oe_call_host("host_join_pthread", (void*)thrd_join_args) != OE_OK)
    {
        printf(
            "pthread_join_hook(): Error in call to host host_join_pthread for "
<<<<<<< HEAD
            "enc_key=%d\n",
=======
            "enc_key=%ld\n",
>>>>>>> 2b1fd587
            join_enc_key);
        oe_abort();
    }

    int join_ret;
    _acquire_lock(&_enc_lock);
    join_ret = thrd_join_args->join_ret;

    // Since join succeeded, delete the _key_to_thread_id_map
    if (!join_ret)
    {
        _key_to_thread_id_map.erase(join_enc_key);
    }
    _release_lock(&_enc_lock);

    return join_ret;
}

static int _pthread_detach_hook(pthread_t enc_thread)
{
    // Find the enc_key from the enc_thread
    _acquire_lock(&_enc_lock);
    auto it = std::find_if(
        _key_to_thread_id_map.begin(),
        _key_to_thread_id_map.end(),
        [&enc_thread](const std::pair<int, pthread_t> p) {
            return p.second == enc_thread;
        });
    if (it == _key_to_thread_id_map.end())
    {
        _release_lock(&_enc_lock);
        printf(
            "_pthread_detach_hook(): Error enc_key for thread ID 0x%lu not "
            "found\n",
            enc_thread);
        oe_abort();
    }
<<<<<<< HEAD
    int det_enc_key = it->first;
=======
    uint64_t det_enc_key = it->first;
>>>>>>> 2b1fd587
    ThreadArgs* thrd_det_args = thread_args[det_enc_key - 1];
    if (thrd_det_args == NULL)
    {
        _release_lock(&_enc_lock);
        return EINVAL;
    }

    thrd_det_args->enc_key = det_enc_key;
    _release_lock(&_enc_lock);

    printf(
<<<<<<< HEAD
        "_pthread_detach_hook(): Enclave Key for thread ID 0x%lu is %d\n",
=======
        "_pthread_detach_hook(): Enclave Key for thread ID 0x%lu is %ld\n",
>>>>>>> 2b1fd587
        enc_thread,
        det_enc_key);
    if (oe_call_host("host_detach_pthread", (void*)thrd_det_args) != OE_OK)
    {
        printf(
            "_pthread_detach_hook(): Error in call to host host_detach_pthread "
<<<<<<< HEAD
            "for enc_key=%d\n",
=======
            "for enc_key=%ld\n",
>>>>>>> 2b1fd587
            det_enc_key);
        oe_abort();
    }

    // Since detach succeeded, delete the _key_to_thread_id_map
    _acquire_lock(&_enc_lock);
    int det_ret = thrd_det_args->detach_ret;
    if (!det_ret)
    {
        _key_to_thread_id_map.erase(thrd_det_args->enc_key);
    }
    _release_lock(&_enc_lock);

    return det_ret;
}

// Launches the new thread in the enclave
OE_ECALL void _enclave_launch_thread(void* args_)
{
    thread_args[enc_key - 1] = (ThreadArgs*)
        args_; // Set the global value to that obtained from the host

    if (thread_args[enc_key - 1] == NULL)
    {
        printf("_enclave_launch_thread(): Invalid thread_args from host\n");
        oe_abort();
    }

    std::function<void()> f;

    _acquire_lock(&_enc_lock);
    _key_to_thread_id_map[(thread_args[enc_key - 1])->enc_key] = pthread_self();
    _release_lock(&_enc_lock); // Release the lock so that pthread_create can
                               // acquire the lock

    _acquire_lock(&_enc_lock);
    f = _thread_functions.back();
    _thread_functions.pop_back();
    _release_lock(&_enc_lock);
    f();
}

OE_ECALL void Test(Args* args)
{
    static oe_pthread_hooks_t _hooks = {.create = _pthread_create_hook,
                                        .join = _pthread_join_hook,
                                        .detach = _pthread_detach_hook};
    oe_register_pthread_hooks(&_hooks);

    extern const char* __TEST__NAME;
    if (args)
    {
        printf("RUNNING: %s\n", __TEST__NAME);
        static const char* argv[] = {
            "test", NULL,
        };
        static int argc = sizeof(argv) / sizeof(argv[0]);
        args->ret = main(argc, argv);
        args->test = oe_host_strndup(__TEST__NAME, OE_SIZE_MAX);
    }
}

OE_SET_ENCLAVE_SGX(
    1,     /* ProductID */
    1,     /* SecurityVersion */
    true,  /* AllowDebug */
    12288, /* HeapPageCount */
    1024,  /* StackPageCount */
    8);    /* TCSCount */

OE_DEFINE_EMPTY_ECALL_TABLE();<|MERGE_RESOLUTION|>--- conflicted
+++ resolved
@@ -58,19 +58,11 @@
 }
 
 static std::vector<std::function<void*()>> _thread_functions;
-<<<<<<< HEAD
-static int _next_enc_thread_id = 0;
-int enc_key = 0; // Monotonically increasing enclave key
-static std::map<int, pthread_t> _key_to_thread_id_map; // Map of enc_key to
-                                                       // thread_id returned by
-                                                       // pthread_self()
-=======
 static uint64_t _next_enc_thread_id = 0;
 uint64_t enc_key = 0; // Monotonically increasing enclave key
 
 // Map of enc_key to thread_id returned by pthread_self()
 static std::map<uint64_t, pthread_t> _key_to_thread_id_map;
->>>>>>> 2b1fd587
 
 static std::atomic_flag _enc_lock = ATOMIC_FLAG_INIT;
 // Each new thread will point to memory created by the host after thread
@@ -83,21 +75,14 @@
     void* (*start_routine)(void*),
     void* arg)
 {
-<<<<<<< HEAD
-=======
     OE_UNUSED(attr);
 
->>>>>>> 2b1fd587
     *enc_thread = 0;
     _acquire_lock(&_enc_lock);
     _thread_functions.push_back(
         [start_routine, arg]() { return start_routine(arg); });
     enc_key = ++_next_enc_thread_id;
-<<<<<<< HEAD
-    printf("pthread_create_hook(): enc_key is %d\n", enc_key);
-=======
     printf("pthread_create_hook(): enc_key is %ld\n", enc_key);
->>>>>>> 2b1fd587
     // Populate the enclave key to thread id map in advance
     _key_to_thread_id_map.emplace(enc_key, *enc_thread);
     _release_lock(&_enc_lock);
@@ -115,11 +100,7 @@
     {
         printf(
             "pthread_create_hook(): Error in call to host host_create_pthread "
-<<<<<<< HEAD
-            "for enc_key=%d\n",
-=======
             "for enc_key=%ld\n",
->>>>>>> 2b1fd587
             enc_key);
         oe_abort();
     }
@@ -137,12 +118,8 @@
     }
 
     printf(
-<<<<<<< HEAD
-        "_pthread_create_hook(): pthread_create success for enc_key=%d; thread "
-=======
         "_pthread_create_hook(): pthread_create success for enc_key=%ld; "
         "thread "
->>>>>>> 2b1fd587
         "id=0x%lu\n",
         enc_key,
         *enc_thread);
@@ -167,11 +144,7 @@
             enc_thread);
         oe_abort();
     }
-<<<<<<< HEAD
-    int join_enc_key = it->first;
-=======
     uint64_t join_enc_key = it->first;
->>>>>>> 2b1fd587
     ThreadArgs* thrd_join_args = thread_args[join_enc_key - 1];
     if (thrd_join_args == NULL)
     {
@@ -183,22 +156,14 @@
     _release_lock(&_enc_lock);
 
     printf(
-<<<<<<< HEAD
-        "_pthread_join_hook(): enc_key for thread ID 0x%lu is %d\n",
-=======
         "_pthread_join_hook(): enc_key for thread ID 0x%lu is %ld\n",
->>>>>>> 2b1fd587
         enc_thread,
         join_enc_key);
     if (oe_call_host("host_join_pthread", (void*)thrd_join_args) != OE_OK)
     {
         printf(
             "pthread_join_hook(): Error in call to host host_join_pthread for "
-<<<<<<< HEAD
-            "enc_key=%d\n",
-=======
             "enc_key=%ld\n",
->>>>>>> 2b1fd587
             join_enc_key);
         oe_abort();
     }
@@ -236,11 +201,7 @@
             enc_thread);
         oe_abort();
     }
-<<<<<<< HEAD
-    int det_enc_key = it->first;
-=======
     uint64_t det_enc_key = it->first;
->>>>>>> 2b1fd587
     ThreadArgs* thrd_det_args = thread_args[det_enc_key - 1];
     if (thrd_det_args == NULL)
     {
@@ -252,22 +213,14 @@
     _release_lock(&_enc_lock);
 
     printf(
-<<<<<<< HEAD
-        "_pthread_detach_hook(): Enclave Key for thread ID 0x%lu is %d\n",
-=======
         "_pthread_detach_hook(): Enclave Key for thread ID 0x%lu is %ld\n",
->>>>>>> 2b1fd587
         enc_thread,
         det_enc_key);
     if (oe_call_host("host_detach_pthread", (void*)thrd_det_args) != OE_OK)
     {
         printf(
             "_pthread_detach_hook(): Error in call to host host_detach_pthread "
-<<<<<<< HEAD
-            "for enc_key=%d\n",
-=======
             "for enc_key=%ld\n",
->>>>>>> 2b1fd587
             det_enc_key);
         oe_abort();
     }
