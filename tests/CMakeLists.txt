--- conflicted
+++ resolved
@@ -4,15 +4,7 @@
 option(ENABLE_LIBC_TESTS "Build libc tests and include in test list" ON)
 option(ENABLE_LIBCXX_TESTS "Build libcxx tests and include in test list" OFF)
 
-<<<<<<< HEAD
-# The tests rely on assert() for both functional correctness and test 
-# validation.
-STRING(APPEND CMAKE_C_FLAGS_${CMAKE_BUILD_TYPE} " -UNDEBUG")
-STRING(APPEND CMAKE_CXX_FLAGS_${CMAKE_BUILD_TYPE} " -UNDEBUG")
-
 add_subdirectory(abortStatus)
-=======
->>>>>>> fb4c1e12
 add_subdirectory(aesm)
 add_subdirectory(ecall)
 add_subdirectory(ecall_ocall)
