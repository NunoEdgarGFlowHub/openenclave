--- conflicted
+++ resolved
@@ -345,12 +345,8 @@
                                        "BACKTRACE_SYMBOLS",
                                        "LOG",
                                        "CALLOC",
-<<<<<<< HEAD
-                                       "MEMSET"};
-=======
                                        "MEMSET",
                                        "STRNDUP"};
->>>>>>> 2fc27ecb
 
     OE_STATIC_ASSERT(OE_OCALL_BASE + OE_COUNTOF(func_names) == OE_OCALL_MAX);
 
@@ -470,13 +466,10 @@
             HandleMemset(arg_in, arg_out);
             break;
 
-<<<<<<< HEAD
-=======
         case OE_OCALL_STRNDUP:
             HandleStrndup(arg_in, arg_out);
             break;
 
->>>>>>> 2fc27ecb
         default:
         {
             /* No function found with the number */
