--- conflicted
+++ resolved
@@ -11,12 +11,8 @@
 
 if ($ENV{OE_SIMULATION})
   message(WARNING "Running only sample simulation tests due to OE_SIMULATION=$ENV{OE_SIMULATION}!")
-<<<<<<< HEAD
-  # This is not a failure condition, so we return with a success status.
-=======
   # Set because testing environment variables in CMake is annoying.
   set(SIMULATION ON)
->>>>>>> 8155b03a
 else ()
   # All the other tests require that we are not running in simulation.
 
@@ -59,11 +55,7 @@
     COMMAND ${CMAKE_COMMAND} --build ${SOURCE_DIR}/${SAMPLE}
     WORKING_DIRECTORY ${SAMPLE_BUILD_DIR})
 
-<<<<<<< HEAD
-  if (NOT $ENV{OE_SIMULATION})
-=======
   if (NOT SIMULATION)
->>>>>>> 8155b03a
     # Build with the CMake package
     message(STATUS "Samples test '${SAMPLE}' with CMake running...")
     execute_process(
